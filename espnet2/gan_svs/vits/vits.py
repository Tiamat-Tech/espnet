--- conflicted
+++ resolved
@@ -425,12 +425,7 @@
         pitch: torch.LongTensor = None,
         ying: torch.Tensor = None,
         duration: Optional[Dict[str, torch.Tensor]] = None,
-<<<<<<< HEAD
-=======
-        duration_lengths: Optional[Dict[str, torch.Tensor]] = None,
         slur: torch.LongTensor = None,
-        slur_lengths: torch.Tensor = None,
->>>>>>> f14e4d07
         spembs: Optional[torch.Tensor] = None,
         sids: Optional[torch.Tensor] = None,
         lids: Optional[torch.Tensor] = None,
@@ -453,15 +448,8 @@
                 value (LongTensor): Batch of padded melody (B, T_text).
             pitch (FloatTensor): Batch of padded f0 (B, T_feats).
             duration (Optional[Dict]): key is "lab", "score_phn" or "score_syb";
-<<<<<<< HEAD
                 value (LongTensor): Batch of padded duration (B, T_text).
-=======
-                value (LongTensor): Batch of padded duration (B, Tmax).
-            duration_length (Optional[Dict]): key is "lab", "score_phn" or "score_syb";
-                value (LongTensor): Batch of the lengths of padded duration (B, ).
-            slur (FloatTensor): Batch of padded slur (B, Tmax).
-            slur_lengths (LongTensor): Batch of the lengths of padded slur (B, ).
->>>>>>> f14e4d07
+            slur (FloatTensor): Batch of padded slur (B, T_text).
             spembs (Optional[Tensor]): Batch of speaker embeddings (B, spk_embed_dim).
             sids (Optional[Tensor]): Batch of speaker IDs (B, 1).
             lids (Optional[Tensor]): Batch of language IDs (B, 1).
@@ -942,20 +930,9 @@
             label (Optional[Dict]): key is "lab" or "score";
                 value (LongTensor): Batch of padded label ids (B, T_text).
             melody (Optional[Dict]): key is "lab" or "score";
-<<<<<<< HEAD
                 value (LongTensor): Batch of padded melody (B, T_text).
             pitch (FloatTensor): Batch of padded f0 (B, T_feats).
-=======
-                value (LongTensor): Batch of padded melody (B, Tmax).
-            tempo (Optional[Dict]): key is "lab" or "score";
-                value (LongTensor): Batch of padded tempo (B, Tmax).
-            beat (Optional[Dict]): key is "lab", "score_phn" or "score_syb";
-                value (LongTensor): Batch of padded beat (B, Tmax).
-            pitch (FloatTensor): Batch of padded f0 (B, Tmax).
-            duration (Optional[Dict]): key is "phn", "syb";
-                value (LongTensor): Batch of padded beat (B, Tmax).
-            slur (LongTensor): Batch of padded slur (B, Tmax).
->>>>>>> f14e4d07
+            slur (LongTensor): Batch of padded slur (B, T_text).
             sids (Tensor): Speaker index tensor (1,).
             spembs (Optional[Tensor]): Speaker embedding tensor (spk_embed_dim,).
             lids (Tensor): Language index tensor (1,).
@@ -964,11 +941,8 @@
             alpha (float): Alpha parameter to control the speed of generated singing.
             max_len (Optional[int]): Maximum length.
             use_teacher_forcing (bool): Whether to use teacher forcing.
-<<<<<<< HEAD
             duration (Optional[Dict]): key is "lab", "score_phn" or "score_syb";
                 value (LongTensor): Batch of padded duration (B, T_text).
-=======
->>>>>>> f14e4d07
 
         Returns:
             Dict[str, Tensor]:
