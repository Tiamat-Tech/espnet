--- conflicted
+++ resolved
@@ -16,22 +16,6 @@
 use_wordlm=false
 word_vocab_size=7184
 
-<<<<<<< HEAD
-./asr.sh                                                \
-    --lang vi                                           \
-    --audio_format wav                                  \
-    --feats_type raw                                    \
-    --token_type char                                   \
-    --use_lm ${use_lm}                                  \
-    --use_word_lm ${use_wordlm}                         \
-    --word_vocab_size ${word_vocab_size}                \
-    --lm_config "${lm_config}"                          \
-    --asr_config "${asr_config}"                        \
-    --inference_config "${inference_config}"            \
-    --train_set "${train_set}"                          \
-    --valid_set "${valid_set}"                          \
-    --test_sets "${test_sets}"                          \
-=======
 ./asr.sh                                        \
     --lang vi                                   \
     --audio_format wav                          \
@@ -46,5 +30,4 @@
     --train_set "${train_set}"                  \
     --valid_set "${valid_set}"                  \
     --test_sets "${test_sets}"                  \
->>>>>>> 3e7dd398
     --lm_train_text "data/${train_set}/text" "$@"