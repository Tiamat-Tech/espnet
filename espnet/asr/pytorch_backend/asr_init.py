"""Finetuning methods."""

import logging
import os
import torch

from collections import OrderedDict

from espnet.asr.asr_utils import get_model_conf
from espnet.asr.asr_utils import torch_load

from espnet.nets.asr_interface import ASRInterface
from espnet.nets.mt_interface import MTInterface

from espnet.utils.dynamic_import import dynamic_import


def transfer_verification(model_state_dict, partial_state_dict, modules):
    """Verify tuples (key, shape) for input model modules match specified modules.

    Args:
        model_state_dict (odict): the initial model state_dict
        partial_state_dict (odict): the trained model state_dict
        modules (list): specified module list for transfer

    Return:
        (boolean): allow transfer

    """
    modules_model = []
    partial_modules = []

    for key_p, value_p in partial_state_dict.items():
        if any(key_p.startswith(m) for m in modules):
            partial_modules += [(key_p, value_p.shape)]

    for key_m, value_m in model_state_dict.items():
        if any(key_m.startswith(m) for m in modules):
            modules_model += [(key_m, value_m.shape)]

    len_match = (len(modules_model) == len(partial_modules))

    module_match = (sorted(modules_model, key=lambda x: (x[0], x[1])) ==
                    sorted(partial_modules, key=lambda x: (x[0], x[1])))

    return len_match and module_match


def get_partial_asr_mt_state_dict(model_state_dict, modules):
    """Create state_dict with specified modules matching input model modules.

    Args:
        model_state_dict (odict): trained model state_dict
        modules (list): specified module list for transfer

    Return:
        new_state_dict (odict): the updated state_dict

    """
    new_state_dict = OrderedDict()

    for key, value in model_state_dict.items():
        if any(key.startswith(m) for m in modules):
            new_state_dict[key] = value

    return new_state_dict


def get_partial_lm_state_dict(model_state_dict, modules):
    """Create compatible ASR state_dict from model_state_dict (LM).

    The keys for specified modules are modified to match ASR decoder modules keys.

    Args:
        model_state_dict (odict): trained model state_dict
        modules (list): specified module list for transfer

    Return:
        new_state_dict (odict): the updated state_dict
        new_mods (list): the updated module list

    """
    new_state_dict = OrderedDict()
    new_modules = []

    for key, value in list(model_state_dict.items()):
        if key == "predictor.embed.weight" \
           and "predictor.embed." in modules:
            new_key = "dec.embed.weight"
            new_state_dict[new_key] = value
            new_modules += [new_key]
        elif "predictor.rnn." in key \
             and "predictor.rnn." in modules:
            new_key = "dec.decoder." + key.split("predictor.rnn.", 1)[1]
            new_state_dict[new_key] = value
            new_modules += [new_key]

    return new_state_dict, new_modules


def filter_modules(model_state_dict, modules):
    """Filter non-matched modules in module_state_dict.

    Args:
        model_state_dict (odict): trained model state_dict
        modules (list): specified module list for transfer

    Return:
        new_mods (list): the update module list

    """
    new_mods = []
    incorrect_mods = []

    mods_model = list(model_state_dict.keys())
    for mod in modules:
        if any(key.startswith(mod) for key in mods_model):
            new_mods += [mod]
        else:
            incorrect_mods += [mod]

    if incorrect_mods:
        logging.warning("module(s) %s don\'t match or (partially match) "
                        "available modules in model.", incorrect_mods)
        logging.warning('for information, the existing modules in model are:')
        logging.warning('%s', mods_model)

    return new_mods


def load_trained_model(model_path):
    """Load the trained model for recognition.

    Args:
        model_path(str): Path to model.***.best

    """
    idim, odim, train_args = get_model_conf(
        model_path, os.path.join(os.path.dirname(model_path), 'model.json'))

    logging.warning('reading model parameters from ' + model_path)

    if hasattr(train_args, "model_module"):
        model_module = train_args.model_module
    else:
        model_module = "espnet.nets.pytorch_backend.e2e_asr:E2E"
    model_class = dynamic_import(model_module)
    model = model_class(idim, odim, train_args)
    torch_load(model_path, model)

    return model, train_args


def get_trained_model_state_dict(model_path):
    """Extract the trained model state dict for pre-initialization.

    Args:
        model_path (str): Path to model.***.best

    Return:
        model.state_dict() (odict): the loaded model state_dict
        (str): Type of model. Either ASR/MT or LM.

    """
    conf_path = os.path.join(os.path.dirname(model_path), 'model.json')
    if 'rnnlm' in model_path:
        logging.warning('reading model parameters from %s', model_path)

        return torch.load(model_path), 'lm'

    idim, odim, args = get_model_conf(model_path, conf_path)

    logging.warning('reading model parameters from ' + model_path)

    if hasattr(args, "model_module"):
        model_module = args.model_module
    else:
        model_module = "espnet.nets.pytorch_backend.e2e_asr:E2E"

    model_class = dynamic_import(model_module)
    model = model_class(idim, odim, args)
    torch_load(model_path, model)
    assert isinstance(model, MTInterface) or isinstance(model, ASRInterface)

    return model.state_dict(), 'asr-mt'


def load_trained_modules(idim, odim, args, interface=ASRInterface):
    """Load model encoder or/and decoder modules with ESPNET pre-trained model(s).

    Args:
        idim (int): initial input dimension.
        odim (int): initial output dimension.
        args (namespace): The initial model arguments.
        interface (Interface): ASRInterface or STInterface

    Return:
        model (torch.nn.Module): The model with pretrained modules.

    """
    enc_model_path = args.enc_init
    dec_model_path = args.dec_init
    enc_modules = args.enc_init_mods
    dec_modules = args.dec_init_mods

    model_class = dynamic_import(args.model_module)
    main_model = model_class(idim, odim, args)
    assert isinstance(main_model, interface)

    main_state_dict = main_model.state_dict()

    logging.warning('model(s) found for pre-initialization')
    for model_path, modules in [(enc_model_path, enc_modules),
                                (dec_model_path, dec_modules)]:
        if model_path is not None:
            if os.path.isfile(model_path):
                model_state_dict, mode = get_trained_model_state_dict(model_path)

                modules = filter_modules(model_state_dict, modules)
                if mode == 'lm':
                    partial_state_dict, modules = get_partial_lm_state_dict(model_state_dict, modules)
                else:
                    partial_state_dict = get_partial_asr_mt_state_dict(model_state_dict, modules)

<<<<<<< HEAD
                    if partial_state_dict:
                        if transfer_verification(main_state_dict, partial_state_dict,
                                                 modules):
                            logging.warning('loading %s from model: %s', modules, model_path)
                            main_state_dict.update(partial_state_dict)
                        else:
                            logging.warning('modules %s in model %s don\'t match your training config',
                                            modules, model_path)
=======
                if partial_state_dict:
                    if transfer_verification(main_state_dict, partial_state_dict,
                                             modules):
                        logging.info('loading %s from model: %s', modules, model_path)
                        main_state_dict.update(partial_state_dict)
                    else:
                        logging.info('modules %s in model %s don\'t match your training config',
                                     modules, model_path)
>>>>>>> 2b14d3b0
            else:
                logging.warning('model was not found : %s', model_path)

    main_model.load_state_dict(main_state_dict)

    return main_model<|MERGE_RESOLUTION|>--- conflicted
+++ resolved
@@ -221,8 +221,6 @@
                     partial_state_dict, modules = get_partial_lm_state_dict(model_state_dict, modules)
                 else:
                     partial_state_dict = get_partial_asr_mt_state_dict(model_state_dict, modules)
-
-<<<<<<< HEAD
                     if partial_state_dict:
                         if transfer_verification(main_state_dict, partial_state_dict,
                                                  modules):
@@ -231,16 +229,6 @@
                         else:
                             logging.warning('modules %s in model %s don\'t match your training config',
                                             modules, model_path)
-=======
-                if partial_state_dict:
-                    if transfer_verification(main_state_dict, partial_state_dict,
-                                             modules):
-                        logging.info('loading %s from model: %s', modules, model_path)
-                        main_state_dict.update(partial_state_dict)
-                    else:
-                        logging.info('modules %s in model %s don\'t match your training config',
-                                     modules, model_path)
->>>>>>> 2b14d3b0
             else:
                 logging.warning('model was not found : %s', model_path)
 
