--- conflicted
+++ resolved
@@ -316,41 +316,6 @@
         (
             {},
             {
-<<<<<<< HEAD
-                "vocoder_type": "melgan_generator",
-                "vocoder_params": {
-                    "in_channels": 5,
-                    "out_channels": 4,
-                    "kernel_size": 7,
-                    "channels": 32,
-                    "bias": True,
-                    "upsample_scales": [4, 2],
-                    "stack_kernel_size": 3,
-                    "stacks": 1,
-                },
-                "use_pqmf": True,
-            },
-            {},
-            {},
-        ),
-        (
-            {},
-            {
-                "vocoder_params": {
-                    "out_channels": 4,
-                    "channels": 32,
-                    "global_channels": -1,
-                    "kernel_size": 7,
-                    "upsample_scales": [4, 2],
-                    "upsample_kernel_sizes": [8, 4],
-                    "resblock_kernel_sizes": [3, 7],
-                    "resblock_dilations": [[1, 3], [1, 3]],
-                },
-                "use_pqmf": True,
-            },
-            {},
-            {},
-=======
                 "vocoder_type": "parallel_wavegan_generator",
                 "vocoder_params": {
                     "in_channels": 1,
@@ -384,7 +349,43 @@
                 },
             },
             {},
->>>>>>> 6aeadcca
+        ),
+        (
+            {},
+            {
+                "vocoder_type": "melgan_generator",
+                "vocoder_params": {
+                    "in_channels": 5,
+                    "out_channels": 4,
+                    "kernel_size": 7,
+                    "channels": 32,
+                    "bias": True,
+                    "upsample_scales": [4, 2],
+                    "stack_kernel_size": 3,
+                    "stacks": 1,
+                },
+                "use_pqmf": True,
+            },
+            {},
+            {},
+        ),
+        (
+            {},
+            {
+                "vocoder_params": {
+                    "out_channels": 4,
+                    "channels": 32,
+                    "global_channels": -1,
+                    "kernel_size": 7,
+                    "upsample_scales": [4, 2],
+                    "upsample_kernel_sizes": [8, 4],
+                    "resblock_kernel_sizes": [3, 7],
+                    "resblock_dilations": [[1, 3], [1, 3]],
+                },
+                "use_pqmf": True,
+            },
+            {},
+            {},
         ),
     ],
 )
